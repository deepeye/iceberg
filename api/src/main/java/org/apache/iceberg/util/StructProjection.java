/*
 * Licensed to the Apache Software Foundation (ASF) under one
 * or more contributor license agreements.  See the NOTICE file
 * distributed with this work for additional information
 * regarding copyright ownership.  The ASF licenses this file
 * to you under the Apache License, Version 2.0 (the
 * "License"); you may not use this file except in compliance
 * with the License.  You may obtain a copy of the License at
 *
 *   http://www.apache.org/licenses/LICENSE-2.0
 *
 * Unless required by applicable law or agreed to in writing,
 * software distributed under the License is distributed on an
 * "AS IS" BASIS, WITHOUT WARRANTIES OR CONDITIONS OF ANY
 * KIND, either express or implied.  See the License for the
 * specific language governing permissions and limitations
 * under the License.
 */

package org.apache.iceberg.util;

import java.util.List;
import java.util.Set;
import org.apache.iceberg.Schema;
import org.apache.iceberg.StructLike;
import org.apache.iceberg.relocated.com.google.common.base.Preconditions;
import org.apache.iceberg.types.TypeUtil;
import org.apache.iceberg.types.Types;
import org.apache.iceberg.types.Types.ListType;
import org.apache.iceberg.types.Types.MapType;
import org.apache.iceberg.types.Types.StructType;

public class StructProjection implements StructLike {
  /**
   * Creates a projecting wrapper for {@link StructLike} rows.
   * <p>
   * This projection does not work with repeated types like lists and maps.
   *
   * @param schema schema of rows wrapped by this projection
   * @param ids field ids from the row schema to project
   * @return a wrapper to project rows
   */
  public static StructProjection create(Schema schema, Set<Integer> ids) {
    StructType structType = schema.asStruct();
    return new StructProjection(structType, TypeUtil.project(structType, ids));
  }

  /**
   * Creates a projecting wrapper for {@link StructLike} rows.
   * <p>
   * This projection does not work with repeated types like lists and maps.
   *
   * @param dataSchema schema of rows wrapped by this projection
   * @param projectedSchema result schema of the projected rows
   * @return a wrapper to project rows
   */
  public static StructProjection create(Schema dataSchema, Schema projectedSchema) {
    return new StructProjection(dataSchema.asStruct(), projectedSchema.asStruct());
  }

  /**
   * Creates a projecting wrapper for {@link StructLike} rows.
   * <p>
   * This projection allows missing fields and does not work with repeated types like lists and maps.
   *
   * @param structType type of rows wrapped by this projection
   * @param projectedStructType result type of the projected rows
   * @return a wrapper to project rows
   */
  public static StructProjection createAllowMissing(StructType structType, StructType projectedStructType) {
    return new StructProjection(structType, projectedStructType, true);
  }

  private final StructType type;
  private final int[] positionMap;
  private final StructProjection[] nestedProjections;
  private StructLike struct;

  private StructProjection(StructType structType, StructType projection) {
    this(structType, projection, false);
  }

  @SuppressWarnings("checkstyle:CyclomaticComplexity")
  private StructProjection(StructType structType, StructType projection, boolean allowMissing) {
    this.type = projection;
    this.positionMap = new int[projection.fields().size()];
    this.nestedProjections = new StructProjection[projection.fields().size()];

    // set up the projection positions and any nested projections that are needed
    List<Types.NestedField> dataFields = structType.fields();
    for (int pos = 0; pos < positionMap.length; pos += 1) {
      Types.NestedField projectedField = projection.fields().get(pos);

      boolean found = false;
      for (int i = 0; !found && i < dataFields.size(); i += 1) {
        Types.NestedField dataField = dataFields.get(i);
        if (projectedField.fieldId() == dataField.fieldId()) {
          found = true;
          positionMap[pos] = i;
          switch (projectedField.type().typeId()) {
            case STRUCT:
              nestedProjections[pos] = new StructProjection(
                  dataField.type().asStructType(), projectedField.type().asStructType());
              break;
            case MAP:
              MapType projectedMap = projectedField.type().asMapType();
              MapType originalMap = dataField.type().asMapType();

              boolean keyProjectable = !projectedMap.keyType().isNestedType() ||
                  projectedMap.keyType().equals(originalMap.keyType());
              boolean valueProjectable = !projectedMap.valueType().isNestedType() ||
                  projectedMap.valueType().equals(originalMap.valueType());
              Preconditions.checkArgument(keyProjectable && valueProjectable,
                  "Cannot project a partial map key or value struct. Trying to project %s out of %s",
                  projectedField, dataField);

              nestedProjections[pos] = null;
              break;
            case LIST:
              ListType projectedList = projectedField.type().asListType();
              ListType originalList = dataField.type().asListType();

              boolean elementProjectable = !projectedList.elementType().isNestedType() ||
                  projectedList.elementType().equals(originalList.elementType());
              Preconditions.checkArgument(elementProjectable,
                  "Cannot project a partial list element struct. Trying to project %s out of %s",
                  projectedField, dataField);

              nestedProjections[pos] = null;
              break;
            default:
              nestedProjections[pos] = null;
          }
        }
      }

      if (!found && projectedField.isOptional() && allowMissing) {
        positionMap[pos] = -1;
        nestedProjections[pos] = null;
      } else if (!found) {
        throw new IllegalArgumentException(String.format("Cannot find field %s in %s", projectedField, structType));
      }
    }
  }

  public StructProjection wrap(StructLike newStruct) {
    this.struct = newStruct;
    return this;
  }

  @Override
  public int size() {
    return type.fields().size();
  }

  @Override
  public <T> T get(int pos, Class<T> javaClass) {
    if (struct == null) {
      // Return a null struct when projecting a nested required field from an optional struct.
<<<<<<< HEAD
      // More details can see issue #2738.
=======
      // See more details in issue #2738.
>>>>>>> 74be5cd5
      return null;
    }

    int structPos = positionMap[pos];

    if (nestedProjections[pos] != null) {
      return javaClass.cast(nestedProjections[pos].wrap(struct.get(structPos, StructLike.class)));
    }

    if (structPos != -1) {
      return struct.get(structPos, javaClass);
    } else {
      return null;
    }
  }

  @Override
  public <T> void set(int pos, T value) {
    throw new UnsupportedOperationException("Cannot set fields in a TypeProjection");
  }
}<|MERGE_RESOLUTION|>--- conflicted
+++ resolved
@@ -157,11 +157,7 @@
   public <T> T get(int pos, Class<T> javaClass) {
     if (struct == null) {
       // Return a null struct when projecting a nested required field from an optional struct.
-<<<<<<< HEAD
-      // More details can see issue #2738.
-=======
       // See more details in issue #2738.
->>>>>>> 74be5cd5
       return null;
     }
 
