/*
 * Licensed to the Apache Software Foundation (ASF) under one
 * or more contributor license agreements.  See the NOTICE file
 * distributed with this work for additional information
 * regarding copyright ownership.  The ASF licenses this file
 * to you under the Apache License, Version 2.0 (the
 * "License"); you may not use this file except in compliance
 * with the License.  You may obtain a copy of the License at
 *
 *   http://www.apache.org/licenses/LICENSE-2.0
 *
 * Unless required by applicable law or agreed to in writing,
 * software distributed under the License is distributed on an
 * "AS IS" BASIS, WITHOUT WARRANTIES OR CONDITIONS OF ANY
 * KIND, either express or implied.  See the License for the
 * specific language governing permissions and limitations
 * under the License.
 */

import groovy.transform.Memoized

buildscript {
  repositories {
    gradlePluginPortal()
  }
  dependencies {
    classpath 'gradle.plugin.com.github.jengelman.gradle.plugins:shadow:7.0.0'
    classpath 'com.palantir.baseline:gradle-baseline-java:4.0.0'
    classpath 'com.palantir.gradle.gitversion:gradle-git-version:0.12.3'
    classpath 'com.diffplug.spotless:spotless-plugin-gradle:5.14.1'
    classpath 'gradle.plugin.org.inferred:gradle-processors:3.3.0'
    classpath 'me.champeau.gradle:jmh-gradle-plugin:0.5.3'
    classpath "com.github.alisiikh:gradle-scalastyle-plugin:3.4.1"
  }
}

plugins {
  id 'nebula.dependency-recommender' version '9.0.2'
}

try {
  // apply this plugin in a try-catch block so that we can handle cases without .git directory
  apply plugin: 'com.palantir.git-version'
} catch (Exception e) {
  project.logger.error(e.getMessage())
}

if (JavaVersion.current() == JavaVersion.VERSION_1_8) {
  project.ext.jdkVersion = '8'
} else if (JavaVersion.current() == JavaVersion.VERSION_11) {
  project.ext.jdkVersion = '11'
} else {
  throw new GradleException("This build must be run with JDK 8 or 11")
}

dependencyRecommendations {
  propertiesFile file: file('versions.props')
}

allprojects {
  group = "org.apache.iceberg"
  version = getProjectVersion()
  repositories {
    mavenCentral()
    mavenLocal()
  }
  project.ext {
    Spark30Version = '3.0.3'
    Spark31Version = '3.1.1'
  }
}

subprojects {
  apply plugin: 'nebula.dependency-recommender'
  apply plugin: 'java-library'

  configurations {
    testImplementation.extendsFrom compileOnly

    compileClasspath {
      // do not exclude Guava so the bundle project can reference classes.
      if (project.name != 'iceberg-bundled-guava') {
        exclude group: 'com.google.guava', module: 'guava'
      }
      // contains a copy of Guava
      exclude group: 'org.apache.spark', module: 'spark-network-common_2.12'
    }

    all {
      exclude group: 'org.slf4j', module: 'slf4j-log4j12'
      exclude group: 'org.mortbay.jetty'
      exclude group: 'com.sun.jersey'
      exclude group: 'com.sun.jersey.contribs'
      exclude group: 'org.pentaho', module: 'pentaho-aggdesigner-algorithm'

      resolutionStrategy {
        force 'com.fasterxml.jackson.module:jackson-module-scala_2.11:2.11.4'
        force 'com.fasterxml.jackson.module:jackson-module-scala_2.12:2.11.4'
        force 'com.fasterxml.jackson.module:jackson-module-paranamer:2.11.4'
      }
    }

    testArtifacts
  }

  compileJava {
    options.encoding = "UTF-8"
  }

  compileTestJava {
    options.encoding = "UTF-8"
  }

  javadoc {
    options.encoding = 'UTF-8'
  }

  sourceCompatibility = '1.8'
  targetCompatibility = '1.8'

  dependencies {
    implementation 'org.slf4j:slf4j-api'
    implementation 'com.github.stephenc.findbugs:findbugs-annotations'

    testImplementation 'org.junit.vintage:junit-vintage-engine'
    testImplementation 'org.junit.jupiter:junit-jupiter-engine'
    testImplementation 'org.junit.jupiter:junit-jupiter'
    testImplementation 'org.slf4j:slf4j-simple'
    testImplementation 'org.mockito:mockito-core'
    testImplementation 'org.assertj:assertj-core'
  }

  test {
    def logDir = "${rootDir}/build/testlogs"
    def logFile = "${logDir}/${project.name}.log"
    mkdir("${logDir}")
    delete("${logFile}")
    def buildLog = new File(logFile)
    addTestOutputListener(new TestOutputListener() {
      def lastDescriptor
      @Override
      void onOutput(TestDescriptor testDescriptor, TestOutputEvent testOutputEvent) {
        if (lastDescriptor != testDescriptor) {
          buildLog << "--------\n- Test log for: "<< testDescriptor << "\n--------\n"
          lastDescriptor = testDescriptor
        }
        buildLog << testOutputEvent.destination << " " << testOutputEvent.message
      }
    })

    testLogging {
      events "failed"
      exceptionFormat "full"
    }
  }
}

project(':iceberg-bundled-guava') {
  apply plugin: 'com.github.johnrengelman.shadow'

  tasks.jar.dependsOn tasks.shadowJar

  dependencies {
    compileOnly('com.google.guava:guava') {
      exclude group: 'com.google.code.findbugs'
      // may be LGPL - use ALv2 findbugs-annotations instead
      exclude group: 'com.google.errorprone'
      exclude group: 'com.google.j2objc'
    }
  }

  shadowJar {
    classifier null
    configurations = [project.configurations.compileClasspath]
    zip64 true

    // include the LICENSE and NOTICE files for the shaded Jar
    from(projectDir) {
      include 'LICENSE'
      include 'NOTICE'
    }

    dependencies {
      exclude(dependency('com.github.stephenc.findbugs:findbugs-annotations'))
      exclude(dependency('org.slf4j:slf4j-api'))
      exclude(dependency('org.checkerframework:checker-qual'))
    }

    relocate 'com.google.common', 'org.apache.iceberg.relocated.com.google.common'

    minimize()
  }

  jar {
    archiveClassifier = 'empty'
  }
}

project(':iceberg-api') {
  dependencies {
    implementation project(path: ':iceberg-bundled-guava', configuration: 'shadow')
    compileOnly "com.google.errorprone:error_prone_annotations"
    testImplementation "org.apache.avro:avro"
  }
}

project(':iceberg-common') {
  dependencies {
    implementation project(path: ':iceberg-bundled-guava', configuration: 'shadow')
  }
}

project(':iceberg-core') {
  dependencies {
    api project(':iceberg-api')
    implementation project(':iceberg-common')
    implementation project(path: ':iceberg-bundled-guava', configuration: 'shadow')

    implementation("org.apache.avro:avro") {
      exclude group: 'org.tukaani' // xz compression is not supported
    }

    implementation "com.fasterxml.jackson.core:jackson-databind"
    implementation "com.fasterxml.jackson.core:jackson-core"
    implementation "com.github.ben-manes.caffeine:caffeine"
    compileOnly("org.apache.hadoop:hadoop-client") {
      exclude group: 'org.apache.avro', module: 'avro'
      exclude group: 'org.slf4j', module: 'slf4j-log4j12'
    }

    testImplementation "org.xerial:sqlite-jdbc"
    testImplementation project(path: ':iceberg-api', configuration: 'testArtifacts')
  }
}

project(':iceberg-data') {
  dependencies {
    implementation project(path: ':iceberg-bundled-guava', configuration: 'shadow')
    api project(':iceberg-api')
    implementation project(':iceberg-core')
    compileOnly project(':iceberg-parquet')
    compileOnly project(':iceberg-orc')
    compileOnly("org.apache.hadoop:hadoop-common") {
      exclude group: 'commons-beanutils'
      exclude group: 'org.apache.avro', module: 'avro'
      exclude group: 'org.slf4j', module: 'slf4j-log4j12'
    }

    implementation("org.apache.orc:orc-core::nohive") {
      exclude group: 'org.apache.hadoop'
      exclude group: 'commons-lang'
      // These artifacts are shaded and included in the orc-core fat jar
      exclude group: 'com.google.protobuf', module: 'protobuf-java'
      exclude group: 'org.apache.hive', module: 'hive-storage-api'
    }

    implementation("org.apache.parquet:parquet-avro") {
      exclude group: 'org.apache.avro', module: 'avro'
      // already shaded by Parquet
      exclude group: 'it.unimi.dsi'
      exclude group: 'org.codehaus.jackson'
    }

    compileOnly "org.apache.avro:avro"

    testImplementation("org.apache.hadoop:hadoop-client") {
      exclude group: 'org.apache.avro', module: 'avro'
      exclude group: 'org.slf4j', module: 'slf4j-log4j12'
    }

    testImplementation project(path: ':iceberg-api', configuration: 'testArtifacts')
    testImplementation project(path: ':iceberg-core', configuration: 'testArtifacts')
  }

  test {
    // Only for TestSplitScan as of Gradle 5.0+
    maxHeapSize '1500m'
  }
}

project(':iceberg-aliyun') {
  dependencies {
    implementation project(path: ':iceberg-bundled-guava', configuration: 'shadow')
    api project(':iceberg-api')
    implementation project(':iceberg-common')
<<<<<<< HEAD
    implementation project(':iceberg-core')

    compileOnly 'com.aliyun.oss:aliyun-sdk-oss'

=======

    compileOnly 'com.aliyun.oss:aliyun-sdk-oss'
    compileOnly 'javax.xml.bind:jaxb-api'
    compileOnly 'javax.activation:activation'
    compileOnly 'org.glassfish.jaxb:jaxb-runtime'
>>>>>>> dbfa71e3
    compileOnly("org.apache.hadoop:hadoop-common") {
      exclude group: 'org.apache.avro', module: 'avro'
      exclude group: 'org.slf4j', module: 'slf4j-log4j12'
      exclude group: 'javax.servlet', module: 'servlet-api'
      exclude group: 'com.google.code.gson', module: 'gson'
    }

<<<<<<< HEAD
    testImplementation 'com.fasterxml.jackson.dataformat:jackson-dataformat-xml:2.9.9'
=======
    testImplementation 'com.fasterxml.jackson.dataformat:jackson-dataformat-xml'
>>>>>>> dbfa71e3
    testImplementation 'org.springframework:spring-web'
    testImplementation('org.springframework.boot:spring-boot-starter-jetty') {
      exclude module: 'logback-classic'
      exclude group: 'org.eclipse.jetty.websocket', module: 'javax-websocket-server-impl'
      exclude group: 'org.eclipse.jetty.websocket', module: 'websocket-server'
    }
    testImplementation('org.springframework.boot:spring-boot-starter-web') {
      exclude module: 'logback-classic'
      exclude module: 'spring-boot-starter-logging'
    }
<<<<<<< HEAD
    testImplementation project(path: ':iceberg-api', configuration: 'testArtifacts')
=======
>>>>>>> dbfa71e3
  }
}

project(':iceberg-aws') {
  dependencies {
    implementation project(path: ':iceberg-bundled-guava', configuration: 'shadow')
    api project(':iceberg-api')
    implementation project(':iceberg-common')
    implementation project(':iceberg-core')

    compileOnly 'software.amazon.awssdk:url-connection-client'
    compileOnly 'software.amazon.awssdk:s3'
    compileOnly 'software.amazon.awssdk:kms'
    compileOnly 'software.amazon.awssdk:glue'
    compileOnly 'software.amazon.awssdk:sts'
    compileOnly 'software.amazon.awssdk:dynamodb'

    compileOnly("org.apache.hadoop:hadoop-common") {
      exclude group: 'org.apache.avro', module: 'avro'
      exclude group: 'org.slf4j', module: 'slf4j-log4j12'
      exclude group: 'javax.servlet', module: 'servlet-api'
      exclude group: 'com.google.code.gson', module: 'gson'
    }

    testImplementation 'software.amazon.awssdk:iam'
    testImplementation project(path: ':iceberg-api', configuration: 'testArtifacts')
    testImplementation("com.adobe.testing:s3mock-junit4") {
      exclude module: "spring-boot-starter-logging"
      exclude module: "logback-classic"
      exclude group: 'junit'
    }
  }

  sourceSets {
    integration {
      java.srcDir "$projectDir/src/integration/java"
      resources.srcDir "$projectDir/src/integration/resources"
      compileClasspath += main.output + test.output
      runtimeClasspath += main.output + test.output
    }
  }

  configurations {
    integrationImplementation.extendsFrom testImplementation
    integrationRuntime.extendsFrom testRuntimeOnly
  }

  task integrationTest(type: Test) {
    testClassesDirs = sourceSets.integration.output.classesDirs
    classpath = sourceSets.integration.runtimeClasspath
  }
}

project(':iceberg-flink') {
  dependencies {
    implementation project(path: ':iceberg-bundled-guava', configuration: 'shadow')
    api project(':iceberg-api')
    implementation project(':iceberg-common')
    implementation project(':iceberg-core')
    api project(':iceberg-data')
    implementation project(':iceberg-orc')
    implementation project(':iceberg-parquet')
    implementation project(':iceberg-hive-metastore')

    compileOnly "org.apache.flink:flink-streaming-java_2.12"
    compileOnly "org.apache.flink:flink-streaming-java_2.12::tests"
    compileOnly "org.apache.flink:flink-table-api-java-bridge_2.12"
    compileOnly "org.apache.flink:flink-table-planner-blink_2.12"
    compileOnly "org.apache.flink:flink-table-planner_2.12"
    compileOnly "org.apache.hadoop:hadoop-hdfs"
    compileOnly "org.apache.hadoop:hadoop-common"
    compileOnly("org.apache.hadoop:hadoop-minicluster") {
      exclude group: 'org.apache.avro', module: 'avro'
    }

    implementation("org.apache.parquet:parquet-avro") {
      exclude group: 'org.apache.avro', module: 'avro'
      // already shaded by Parquet
      exclude group: 'it.unimi.dsi'
      exclude group: 'org.codehaus.jackson'
    }

    compileOnly "org.apache.avro:avro"

    implementation("org.apache.orc:orc-core::nohive") {
      exclude group: 'org.apache.hadoop'
      exclude group: 'commons-lang'
      // These artifacts are shaded and included in the orc-core fat jar
      exclude group: 'com.google.protobuf', module: 'protobuf-java'
      exclude group: 'org.apache.hive', module: 'hive-storage-api'
    }

    testImplementation "org.apache.flink:flink-core"
    testImplementation "org.apache.flink:flink-runtime_2.12"
    testImplementation "org.apache.flink:flink-table-planner-blink_2.12"
    testImplementation ("org.apache.flink:flink-test-utils-junit") {
      exclude group: 'junit'
    }
    testImplementation("org.apache.flink:flink-test-utils_2.12") {
      exclude group: "org.apache.curator", module: 'curator-test'
      exclude group: 'junit'
    }

    testImplementation project(path: ':iceberg-hive-metastore', configuration: 'testArtifacts')
    testImplementation project(path: ':iceberg-api', configuration: 'testArtifacts')
    testImplementation project(path: ':iceberg-core', configuration: 'testArtifacts')
    testImplementation project(path: ':iceberg-data', configuration: 'testArtifacts')

    // By default, hive-exec is a fat/uber jar and it exports a guava library
    // that's really old. We use the core classifier to be able to override our guava
    // version. Luckily, hive-exec seems to work okay so far with this version of guava
    // See: https://github.com/apache/hive/blob/master/ql/pom.xml#L911 for more context.
    testImplementation("org.apache.hive:hive-exec::core") {
      exclude group: 'org.apache.avro', module: 'avro'
      exclude group: 'org.slf4j', module: 'slf4j-log4j12'
      exclude group: 'org.pentaho' // missing dependency
      exclude group: 'org.apache.hive', module: 'hive-llap-tez'
      exclude group: 'org.apache.logging.log4j'
      exclude group: 'com.google.protobuf', module: 'protobuf-java'
      exclude group: 'org.apache.calcite'
      exclude group: 'org.apache.calcite.avatica'
      exclude group: 'com.google.code.findbugs', module: 'jsr305'
    }

    testImplementation("org.apache.hive:hive-metastore") {
      exclude group: 'org.apache.avro', module: 'avro'
      exclude group: 'org.slf4j', module: 'slf4j-log4j12'
      exclude group: 'org.pentaho' // missing dependency
      exclude group: 'org.apache.hbase'
      exclude group: 'org.apache.logging.log4j'
      exclude group: 'co.cask.tephra'
      exclude group: 'com.google.code.findbugs', module: 'jsr305'
      exclude group: 'org.eclipse.jetty.aggregate', module: 'jetty-all'
      exclude group: 'org.eclipse.jetty.orbit', module: 'javax.servlet'
      exclude group: 'org.apache.parquet', module: 'parquet-hadoop-bundle'
      exclude group: 'com.tdunning', module: 'json'
      exclude group: 'javax.transaction', module: 'transaction-api'
      exclude group: 'com.zaxxer', module: 'HikariCP'
    }
  }
}

project(':iceberg-flink-runtime') {
  apply plugin: 'com.github.johnrengelman.shadow'

  tasks.jar.dependsOn tasks.shadowJar

  configurations {
    implementation {
      exclude group: 'org.apache.flink'
      // included in Flink
      exclude group: 'org.slf4j'
      exclude group: 'org.apache.commons'
      exclude group: 'commons-pool'
      exclude group: 'commons-codec'
      exclude group: 'org.xerial.snappy'
      exclude group: 'javax.xml.bind'
      exclude group: 'javax.annotation'
    }
  }

  dependencies {
    implementation project(':iceberg-flink')
    implementation project(':iceberg-aws')
    implementation project(':iceberg-aliyun')
    implementation(project(':iceberg-nessie')) {
      exclude group: 'com.google.code.findbugs', module: 'jsr305'
    }
  }

  shadowJar {
    configurations = [project.configurations.runtimeClasspath]

    zip64 true

    // include the LICENSE and NOTICE files for the shaded Jar
    from(projectDir) {
      include 'LICENSE'
      include 'NOTICE'
    }

    // Relocate dependencies to avoid conflicts
    relocate 'org.apache.avro', 'org.apache.iceberg.shaded.org.apache.avro'
    relocate 'org.apache.parquet', 'org.apache.iceberg.shaded.org.apache.parquet'
    relocate 'com.google', 'org.apache.iceberg.shaded.com.google'
    relocate 'com.fasterxml', 'org.apache.iceberg.shaded.com.fasterxml'
    relocate 'com.github.benmanes', 'org.apache.iceberg.shaded.com.github.benmanes'
    relocate 'org.checkerframework', 'org.apache.iceberg.shaded.org.checkerframework'
    relocate 'shaded.parquet', 'org.apache.iceberg.shaded.org.apache.parquet.shaded'
    relocate 'org.apache.orc', 'org.apache.iceberg.shaded.org.apache.orc'
    relocate 'io.airlift', 'org.apache.iceberg.shaded.io.airlift'
    relocate 'org.threeten.extra', 'org.apache.iceberg.shaded.org.threeten.extra'

    classifier null
  }

  jar {
    enabled = false
  }
}

project(':iceberg-hive-metastore') {
  dependencies {
    implementation project(path: ':iceberg-bundled-guava', configuration: 'shadow')
    implementation project(':iceberg-core')
    api project(':iceberg-api')
    implementation project(':iceberg-common')

    implementation "com.github.ben-manes.caffeine:caffeine"

    compileOnly "org.apache.avro:avro"

    compileOnly("org.apache.hive:hive-metastore") {
      exclude group: 'org.apache.avro', module: 'avro'
      exclude group: 'org.slf4j', module: 'slf4j-log4j12'
      exclude group: 'org.pentaho' // missing dependency
      exclude group: 'org.apache.hbase'
      exclude group: 'org.apache.logging.log4j'
      exclude group: 'co.cask.tephra'
      exclude group: 'com.google.code.findbugs', module: 'jsr305'
      exclude group: 'org.eclipse.jetty.aggregate', module: 'jetty-all'
      exclude group: 'org.eclipse.jetty.orbit', module: 'javax.servlet'
      exclude group: 'org.apache.parquet', module: 'parquet-hadoop-bundle'
      exclude group: 'com.tdunning', module: 'json'
      exclude group: 'javax.transaction', module: 'transaction-api'
      exclude group: 'com.zaxxer', module: 'HikariCP'
    }

    // By default, hive-exec is a fat/uber jar and it exports a guava library
    // that's really old. We use the core classifier to be able to override our guava
    // version. Luckily, hive-exec seems to work okay so far with this version of guava
    // See: https://github.com/apache/hive/blob/master/ql/pom.xml#L911 for more context.
    testImplementation("org.apache.hive:hive-exec::core") {
      exclude group: 'org.apache.avro', module: 'avro'
      exclude group: 'org.slf4j', module: 'slf4j-log4j12'
      exclude group: 'org.pentaho' // missing dependency
      exclude group: 'org.apache.hive', module: 'hive-llap-tez'
      exclude group: 'org.apache.logging.log4j'
      exclude group: 'com.google.protobuf', module: 'protobuf-java'
      exclude group: 'org.apache.calcite'
      exclude group: 'org.apache.calcite.avatica'
      exclude group: 'com.google.code.findbugs', module: 'jsr305'
    }

    testImplementation("org.apache.hive:hive-metastore") {
      exclude group: 'org.apache.avro', module: 'avro'
      exclude group: 'org.slf4j', module: 'slf4j-log4j12'
      exclude group: 'org.pentaho' // missing dependency
      exclude group: 'org.apache.hbase'
      exclude group: 'org.apache.logging.log4j'
      exclude group: 'co.cask.tephra'
      exclude group: 'com.google.code.findbugs', module: 'jsr305'
      exclude group: 'org.eclipse.jetty.aggregate', module: 'jetty-all'
      exclude group: 'org.eclipse.jetty.orbit', module: 'javax.servlet'
      exclude group: 'org.apache.parquet', module: 'parquet-hadoop-bundle'
      exclude group: 'com.tdunning', module: 'json'
      exclude group: 'javax.transaction', module: 'transaction-api'
      exclude group: 'com.zaxxer', module: 'HikariCP'
    }

    compileOnly("org.apache.hadoop:hadoop-client") {
      exclude group: 'org.apache.avro', module: 'avro'
      exclude group: 'org.slf4j', module: 'slf4j-log4j12'
    }

    testImplementation project(path: ':iceberg-api', configuration: 'testArtifacts')
  }
}

project(':iceberg-mr') {
  configurations {
    testImplementation {
      exclude group: 'org.apache.parquet', module: 'parquet-hadoop-bundle'
    }
  }

  dependencies {
    implementation project(path: ':iceberg-bundled-guava', configuration: 'shadow')
    api project(':iceberg-api')
    implementation project(':iceberg-common')
    implementation project(':iceberg-core')
    api project(':iceberg-data')
    implementation project(':iceberg-hive-metastore')
    implementation project(':iceberg-orc')
    implementation project(':iceberg-parquet')

    compileOnly("org.apache.hadoop:hadoop-client") {
      exclude group: 'org.apache.avro', module: 'avro'
    }

    compileOnly("org.apache.hive:hive-exec::core") {
      exclude group: 'com.google.code.findbugs', module: 'jsr305'
      exclude group: 'com.google.guava'
      exclude group: 'com.google.protobuf', module: 'protobuf-java'
      exclude group: 'org.apache.avro', module: 'avro'
      exclude group: 'org.apache.calcite.avatica'
      exclude group: 'org.apache.hive', module: 'hive-llap-tez'
      exclude group: 'org.apache.logging.log4j'
      exclude group: 'org.pentaho' // missing dependency
      exclude group: 'org.slf4j', module: 'slf4j-log4j12'
    }
    compileOnly("org.apache.hive:hive-metastore")
    compileOnly("org.apache.hive:hive-serde")

    implementation "com.github.ben-manes.caffeine:caffeine"

    testImplementation "org.apache.calcite:calcite-core"
    testImplementation "org.apache.calcite:calcite-druid"

    testImplementation project(path: ':iceberg-data', configuration: 'testArtifacts')
    testImplementation project(path: ':iceberg-api', configuration: 'testArtifacts')
    testImplementation project(path: ':iceberg-core', configuration: 'testArtifacts')
    testImplementation project(path: ':iceberg-hive-metastore', configuration: 'testArtifacts')

    testImplementation("org.apache.avro:avro:1.9.2")
    testImplementation("org.apache.calcite:calcite-core")
    testImplementation("com.esotericsoftware:kryo-shaded:4.0.2")
    testImplementation("com.fasterxml.jackson.core:jackson-annotations:2.6.5")
    testImplementation("org.apache.hive:hive-service") {
      exclude group: 'org.apache.hive', module: 'hive-exec'
    }
    testImplementation("org.apache.tez:tez-dag")
    testImplementation("org.apache.tez:tez-mapreduce")
  }

  test {
    // testJoinTables / testScanTable
    maxHeapSize '2500m'
  }
}

if (jdkVersion == '8') {
  // The purpose of this module is to re-shade org.apache.orc.storage to the original org.apache.hadoop.hive package
  // name. This is to be used by Hive3 for features including e.g. vectorization.
  project(':iceberg-hive3-orc-bundle') {

    apply plugin: 'com.github.johnrengelman.shadow'

    tasks.jar.dependsOn tasks.shadowJar

    configurations {
      implementation {
        exclude group: 'com.github.luben'
      }
    }

    dependencies {
      implementation project(':iceberg-data')
      implementation project(':iceberg-orc')

      testCompileOnly project(path: ':iceberg-data', configuration: 'testArtifacts')
      testCompileOnly project(path: ':iceberg-orc', configuration: 'testArtifacts')
    }

    shadowJar {
      configurations = [project.configurations.compileClasspath, project.configurations.runtimeClasspath]

      zip64 true

      // include the LICENSE and NOTICE files for the shaded Jar
      from(projectDir) {
        include 'LICENSE'
        include 'NOTICE'
      }

      // Relocate dependencies to avoid conflicts
      relocate 'org.apache.orc.storage', 'org.apache.hadoop.hive'

      // We really only need Iceberg and Orc classes, but with relocated references for storage-api classes (see above)
      // Unfortunately the include list feature of this shader plugin doesn't work as expected
      dependencies {
        exclude 'com/**/*'
        exclude 'edu/**/*'
        exclude 'io/**'
        exclude 'javax/**'
        exclude 'org/apache/avro/**/*'
        exclude 'org/apache/commons/**/*'
        exclude 'org/checkerframework/**/*'
        exclude 'org/codehaus/**/*'
        exclude 'org/intellij/**/*'
        exclude 'org/jetbrains/**/*'
        exclude 'org/slf4j/**/*'
        exclude 'org/threeten/**/*'
        exclude 'org/xerial/**/*'
        exclude 'org/apache/parquet/**/*'
        exclude 'org/apache/yetus/**/*'
        exclude 'shaded/parquet/**/*'
      }

      classifier null
    }

    jar {
      enabled = false
    }

  }

  project(':iceberg-hive3') {

    // run the tests in iceberg-mr with Hive3 dependencies
    sourceSets {
      test {
        java.srcDirs = ['../mr/src/test/java', 'src/test/java']
        resources.srcDirs = ['../mr/src/test/resources', 'src/test/resources']
      }
    }

    // exclude these Hive2-specific tests from iceberg-mr
    test {
      exclude '**/TestIcebergDateObjectInspector.class'
      exclude '**/TestIcebergTimestampObjectInspector.class'
      exclude '**/TestIcebergTimestampWithZoneObjectInspector.class'
    }

    dependencies {
      compileOnly project(path: ':iceberg-bundled-guava', configuration: 'shadow')
      compileOnly project(':iceberg-api')
      compileOnly project(':iceberg-core')
      compileOnly project(':iceberg-common')
      compileOnly project(':iceberg-hive-metastore')
      compileOnly project(':iceberg-parquet')
      compileOnly project(':iceberg-hive3-orc-bundle')
      compileOnly project(':iceberg-mr')
      compileOnly project(':iceberg-data')

      compileOnly("org.apache.hadoop:hadoop-client:3.1.0") {
        exclude group: 'org.apache.avro', module: 'avro'
      }

      compileOnly("org.apache.hive:hive-exec:3.1.2:core") {
        exclude group: 'com.google.code.findbugs', module: 'jsr305'
        exclude group: 'com.google.guava'
        exclude group: 'com.google.protobuf', module: 'protobuf-java'
        exclude group: 'org.apache.avro', module: 'avro'
        exclude group: 'org.apache.calcite.avatica'
        exclude group: 'org.apache.hive', module: 'hive-llap-tez'
        exclude group: 'org.apache.logging.log4j'
        exclude group: 'org.pentaho' // missing dependency
        exclude group: 'org.slf4j', module: 'slf4j-log4j12'
      }

      compileOnly("org.apache.orc:orc-core::nohive") {
        exclude group: 'org.apache.hadoop'
        exclude group: 'commons-lang'
        // These artifacts are shaded and included in the orc-core fat jar
        exclude group: 'com.google.protobuf', module: 'protobuf-java'
        exclude group: 'org.apache.hive', module: 'hive-storage-api'
      }

      compileOnly("org.apache.hive:hive-metastore:3.1.2") {
        exclude group: 'org.apache.orc'
      }
      compileOnly("org.apache.hive:hive-serde:3.1.2") {
        exclude group: 'org.apache.orc'
      }

      testImplementation project(path: ':iceberg-api', configuration: 'testArtifacts')
      testImplementation project(path: ':iceberg-core', configuration: 'testArtifacts')
      testImplementation project(path: ':iceberg-hive-metastore', configuration: 'testArtifacts')
      testImplementation project(path: ':iceberg-data', configuration: 'testArtifacts')

      testImplementation("org.apache.avro:avro:1.9.2")
      testImplementation("org.apache.calcite:calcite-core")
      testImplementation("com.esotericsoftware:kryo-shaded:4.0.2")
      testImplementation("com.fasterxml.jackson.core:jackson-annotations:2.6.5")
      testImplementation("org.apache.hive:hive-service:3.1.2") {
        exclude group: 'org.apache.hive', module: 'hive-exec'
        exclude group: 'org.apache.orc'
      }
      testImplementation("org.apache.tez:tez-dag:0.10.1")
      testImplementation("org.apache.tez:tez-mapreduce:0.10.1")
    }

    test {
      // testJoinTables / testScanTable
      maxHeapSize '2500m'
    }
  }
}

project(':iceberg-hive-runtime') {
  apply plugin: 'com.github.johnrengelman.shadow'

  tasks.jar.dependsOn tasks.shadowJar

  configurations {
    implementation {
      exclude group: 'com.github.stephenc.findbugs'
      exclude group: 'commons-pool'
      exclude group: 'javax.annotation'
      exclude group: 'javax.xml.bind'
      exclude group: 'org.apache.commons'
      exclude group: 'org.slf4j'
      exclude group: 'org.xerial.snappy'
    }
  }

  dependencies {
    implementation project(':iceberg-mr')
    if (jdkVersion == '8') {
      implementation project(':iceberg-hive3')
    }
    implementation(project(':iceberg-nessie')) {
      exclude group: 'com.google.code.findbugs', module: 'jsr305'
    }
    implementation project(':iceberg-aws')
    implementation project(':iceberg-aliyun')
  }

  shadowJar {
    configurations = [project.configurations.runtimeClasspath]

    zip64 true

    // include the LICENSE and NOTICE files for the shaded Jar
    from(projectDir) {
      include 'LICENSE'
      include 'NOTICE'
    }

    // Relocate dependencies to avoid conflicts
    relocate 'org.apache.avro', 'org.apache.iceberg.shaded.org.apache.avro'
    relocate 'org.apache.parquet', 'org.apache.iceberg.shaded.org.apache.parquet'
    relocate 'com.google', 'org.apache.iceberg.shaded.com.google'
    relocate 'com.fasterxml', 'org.apache.iceberg.shaded.com.fasterxml'
    relocate 'com.github.benmanes', 'org.apache.iceberg.shaded.com.github.benmanes'
    relocate 'org.checkerframework', 'org.apache.iceberg.shaded.org.checkerframework'
    relocate 'shaded.parquet', 'org.apache.iceberg.shaded.org.apache.parquet.shaded'
    relocate 'org.apache.orc', 'org.apache.iceberg.shaded.org.apache.orc'
    relocate 'io.airlift', 'org.apache.iceberg.shaded.io.airlift'
    relocate 'org.threeten.extra', 'org.apache.iceberg.shaded.org.threeten.extra'
    // relocate OrcSplit in order to avoid the conflict from Hive's OrcSplit
    relocate 'org.apache.hadoop.hive.ql.io.orc.OrcSplit', 'org.apache.iceberg.shaded.org.apache.hadoop.hive.ql.io.orc.OrcSplit'

    classifier null
  }

  jar {
    enabled = false
  }
}

project(':iceberg-orc') {
  dependencies {
    implementation project(path: ':iceberg-bundled-guava', configuration: 'shadow')
    api project(':iceberg-api')
    implementation project(':iceberg-core')
    implementation("org.apache.avro:avro") {
      exclude group: 'org.tukaani' // xz compression is not supported
    }

    implementation("org.apache.orc:orc-core::nohive") {
      exclude group: 'org.apache.hadoop'
      exclude group: 'commons-lang'
      // These artifacts are shaded and included in the orc-core fat jar
      exclude group: 'com.google.protobuf', module: 'protobuf-java'
      exclude group: 'org.apache.hive', module: 'hive-storage-api'
    }

    compileOnly("org.apache.hadoop:hadoop-common") {
      exclude group: 'commons-beanutils'
      exclude group: 'org.apache.avro', module: 'avro'
      exclude group: 'org.slf4j', module: 'slf4j-log4j12'
    }
    compileOnly("org.apache.hadoop:hadoop-client") {
      exclude group: 'org.apache.avro', module: 'avro'
    }

    testImplementation project(path: ':iceberg-api', configuration: 'testArtifacts')
  }
}

project(':iceberg-parquet') {
  dependencies {
    implementation project(path: ':iceberg-bundled-guava', configuration: 'shadow')
    api project(':iceberg-api')
    implementation project(':iceberg-core')
    implementation project(':iceberg-common')

    implementation("org.apache.parquet:parquet-avro") {
      exclude group: 'org.apache.avro', module: 'avro'
      // already shaded by Parquet
      exclude group: 'it.unimi.dsi'
      exclude group: 'org.codehaus.jackson'
    }

    compileOnly "org.apache.avro:avro"
    compileOnly("org.apache.hadoop:hadoop-client") {
      exclude group: 'org.apache.avro', module: 'avro'
    }

    testImplementation project(path: ':iceberg-core', configuration: 'testArtifacts')
  }
}

project(':iceberg-arrow') {
  dependencies {
    implementation project(path: ':iceberg-bundled-guava', configuration: 'shadow')
    api project(':iceberg-api')
    implementation project(':iceberg-core')
    implementation project(':iceberg-parquet')

    implementation("org.apache.arrow:arrow-vector") {
      exclude group: 'io.netty', module: 'netty-buffer'
      exclude group: 'io.netty', module: 'netty-common'
      exclude group: 'com.google.code.findbugs', module: 'jsr305'
    }
    implementation("org.apache.arrow:arrow-memory-netty") {
      exclude group: 'com.google.code.findbugs', module: 'jsr305'
      exclude group: 'io.netty', module: 'netty-common'
    }

    implementation("org.apache.parquet:parquet-avro") {
      exclude group: 'org.apache.avro', module: 'avro'
      // already shaded by Parquet
      exclude group: 'it.unimi.dsi'
      exclude group: 'org.codehaus.jackson'
    }

    testImplementation project(path: ':iceberg-core', configuration: 'testArtifacts')
    // To run ArrowReaderTest test cases, :netty-common is needed.
    // We import :netty-common through :arrow-memory-netty
    // so that the same version as used by the :arrow-memory-netty module is picked.
    testImplementation("org.apache.arrow:arrow-memory-netty")
    testImplementation("org.apache.hadoop:hadoop-common")
    testImplementation("org.apache.hadoop:hadoop-mapreduce-client-core")
  }
}

project(':iceberg-spark') {
  configurations.all {
    resolutionStrategy {
      // Spark 2.4.4 can only use the below datanucleus version, the versions introduced
      // by Hive 2.3.6 will meet lots of unexpected issues, so here force to use the versions
      // introduced by Hive 1.2.1.
      force 'org.datanucleus:datanucleus-api-jdo:3.2.6'
      force 'org.datanucleus:datanucleus-core:3.2.10'
      force 'org.datanucleus:datanucleus-rdbms:3.2.9'
    }
  }

  dependencies {
    implementation project(path: ':iceberg-bundled-guava', configuration: 'shadow')
    api project(':iceberg-api')
    implementation project(':iceberg-common')
    implementation project(':iceberg-core')
    api project(':iceberg-data')
    implementation project(':iceberg-orc')
    implementation project(':iceberg-parquet')
    implementation project(':iceberg-arrow')
    implementation project(':iceberg-hive-metastore')

    compileOnly "com.google.errorprone:error_prone_annotations"
    compileOnly "org.apache.avro:avro"
    compileOnly("org.apache.spark:spark-hive_2.11") {
      exclude group: 'org.apache.avro', module: 'avro'
    }

    implementation("org.apache.orc:orc-core::nohive") {
      exclude group: 'org.apache.hadoop'
      exclude group: 'commons-lang'
      // These artifacts are shaded and included in the orc-core fat jar
      exclude group: 'com.google.protobuf', module: 'protobuf-java'
      exclude group: 'org.apache.hive', module: 'hive-storage-api'
    }

    implementation("org.apache.arrow:arrow-vector") {
      exclude group: 'io.netty', module: 'netty-buffer'
      exclude group: 'io.netty', module: 'netty-common'
      exclude group: 'com.google.code.findbugs', module: 'jsr305'
    }

    testImplementation("org.apache.hadoop:hadoop-minicluster") {
      exclude group: 'org.apache.avro', module: 'avro'
    }
    testImplementation project(path: ':iceberg-hive-metastore', configuration: 'testArtifacts')
    testImplementation project(path: ':iceberg-api', configuration: 'testArtifacts')
    testImplementation project(path: ':iceberg-core', configuration: 'testArtifacts')
    testImplementation project(path: ':iceberg-data', configuration: 'testArtifacts')
  }

  test {
    // For vectorized reads
    // Allow unsafe memory access to avoid the costly check arrow does to check if index is within bounds
    systemProperty("arrow.enable_unsafe_memory_access", "true")
    // Disable expensive null check for every get(index) call.
    // Iceberg manages nullability checks itself instead of relying on arrow.
    systemProperty("arrow.enable_null_check_for_get", "false")

    // Vectorized reads need more memory
    maxHeapSize '2500m'
  }
}

if (jdkVersion == '8') {

  project(':iceberg-spark2') {
    configurations.all {
      resolutionStrategy {
        // Spark 2.4.4 can only use the below datanucleus version, the versions introduced
        // by Hive 2.3.6 will meet lots of unexpected issues, so here force to use the versions
        // introduced by Hive 1.2.1.
        force 'org.datanucleus:datanucleus-api-jdo:3.2.6'
        force 'org.datanucleus:datanucleus-core:3.2.10'
        force 'org.datanucleus:datanucleus-rdbms:3.2.9'
      }
    }

    dependencies {
      implementation project(path: ':iceberg-bundled-guava', configuration: 'shadow')
      api project(':iceberg-api')
      implementation project(':iceberg-common')
      implementation project(':iceberg-core')
      implementation project(':iceberg-data')
      implementation project(':iceberg-orc')
      implementation project(':iceberg-parquet')
      implementation project(':iceberg-arrow')
      implementation project(':iceberg-hive-metastore')
      implementation project(':iceberg-spark')
      implementation "com.github.ben-manes.caffeine:caffeine"

      compileOnly "org.apache.avro:avro"
      compileOnly("org.apache.spark:spark-hive_2.11") {
        exclude group: 'org.apache.avro', module: 'avro'
      }

      testImplementation project(path: ':iceberg-spark', configuration: 'testArtifacts')

      testImplementation("org.apache.hadoop:hadoop-minicluster") {
        exclude group: 'org.apache.avro', module: 'avro'
      }
      testImplementation project(path: ':iceberg-hive-metastore', configuration: 'testArtifacts')
      testImplementation project(path: ':iceberg-api', configuration: 'testArtifacts')
      testImplementation project(path: ':iceberg-data', configuration: 'testArtifacts')
    }

    test {
      // For vectorized reads
      // Allow unsafe memory access to avoid the costly check arrow does to check if index is within bounds
      systemProperty("arrow.enable_unsafe_memory_access", "true")
      // Disable expensive null check for every get(index) call.
      // Iceberg manages nullability checks itself instead of relying on arrow.
      systemProperty("arrow.enable_null_check_for_get", "false")

      // Vectorized reads need more memory
      maxHeapSize '2500m'
    }
  }

  // the runtime jar is a self-contained artifact for testing in a notebook
  project(':iceberg-spark-runtime') {
    apply plugin: 'com.github.johnrengelman.shadow'

    tasks.jar.dependsOn tasks.shadowJar

    configurations {
      implementation {
        exclude group: 'org.apache.spark'
        // included in Spark
        exclude group: 'org.slf4j'
        exclude group: 'org.apache.commons'
        exclude group: 'commons-pool'
        exclude group: 'commons-codec'
        exclude group: 'org.xerial.snappy'
        exclude group: 'javax.xml.bind'
        exclude group: 'javax.annotation'
      }
    }

    dependencies {
      implementation project(':iceberg-spark2')
      implementation project(':iceberg-aws')
      implementation project(':iceberg-aliyun')
      implementation(project(':iceberg-nessie')) {
        exclude group: 'com.google.code.findbugs', module: 'jsr305'
      }
    }

    shadowJar {
      configurations = [project.configurations.runtimeClasspath]

      zip64 true

      // include the LICENSE and NOTICE files for the shaded Jar
      from(projectDir) {
        include 'LICENSE'
        include 'NOTICE'
      }

      // Relocate dependencies to avoid conflicts
      relocate 'com.google', 'org.apache.iceberg.shaded.com.google'
      relocate 'com.fasterxml', 'org.apache.iceberg.shaded.com.fasterxml'
      relocate 'com.github.benmanes', 'org.apache.iceberg.shaded.com.github.benmanes'
      relocate 'org.checkerframework', 'org.apache.iceberg.shaded.org.checkerframework'
      relocate 'org.apache.avro', 'org.apache.iceberg.shaded.org.apache.avro'
      relocate 'avro.shaded', 'org.apache.iceberg.shaded.org.apache.avro.shaded'
      relocate 'com.thoughtworks.paranamer', 'org.apache.iceberg.shaded.com.thoughtworks.paranamer'
      relocate 'org.apache.parquet', 'org.apache.iceberg.shaded.org.apache.parquet'
      relocate 'shaded.parquet', 'org.apache.iceberg.shaded.org.apache.parquet.shaded'
      relocate 'org.apache.orc', 'org.apache.iceberg.shaded.org.apache.orc'
      relocate 'io.airlift', 'org.apache.iceberg.shaded.io.airlift'
      // relocate Arrow and related deps to shade Iceberg specific version
      relocate 'io.netty.buffer', 'org.apache.iceberg.shaded.io.netty.buffer'
      relocate 'org.apache.arrow', 'org.apache.iceberg.shaded.org.apache.arrow'
      relocate 'com.carrotsearch', 'org.apache.iceberg.shaded.com.carrotsearch'
      relocate 'org.threeten.extra', 'org.apache.iceberg.shaded.org.threeten.extra'

      classifier null
    }

    jar {
      enabled = false
    }
  }
}

project(':iceberg-spark3') {
  apply plugin: 'scala'

  sourceSets {
    // Compile test source against Spark 3.1 and main classes compiled against Spark 3.0
    spark31 {
      java.srcDir "$projectDir/src/test/java"
      resources.srcDir "$projectDir/src/test/resources"
      compileClasspath += sourceSets.test.output + sourceSets.main.output
      runtimeClasspath += sourceSets.test.output
    }
  }

  configurations {
    spark31Implementation.extendsFrom testImplementation
    spark31RuntimeOnly.extendsFrom testRuntimeOnly
  }

  dependencies {
    implementation project(path: ':iceberg-bundled-guava', configuration: 'shadow')
    api project(':iceberg-api')
    implementation project(':iceberg-common')
    implementation project(':iceberg-core')
    implementation project(':iceberg-data')
    implementation project(':iceberg-orc')
    implementation project(':iceberg-parquet')
    implementation project(':iceberg-arrow')
    implementation project(':iceberg-hive-metastore')
    implementation project(':iceberg-spark')

    compileOnly "org.apache.avro:avro"
    compileOnly("org.apache.spark:spark-hive_2.12:${project.ext.Spark30Version}") {
      exclude group: 'org.apache.avro', module: 'avro'
      exclude group: 'org.apache.arrow'
    }

    implementation("org.apache.arrow:arrow-vector") {
      exclude group: 'io.netty', module: 'netty-buffer'
      exclude group: 'io.netty', module: 'netty-common'
      exclude group: 'com.google.code.findbugs', module: 'jsr305'
    }

    testImplementation project(path: ':iceberg-spark', configuration: 'testArtifacts')

    testImplementation("org.apache.hadoop:hadoop-minicluster") {
      exclude group: 'org.apache.avro', module: 'avro'
    }
    testImplementation project(path: ':iceberg-hive-metastore', configuration: 'testArtifacts')
    testImplementation project(path: ':iceberg-api', configuration: 'testArtifacts')
    testImplementation project(path: ':iceberg-data', configuration: 'testArtifacts')
    testImplementation "org.xerial:sqlite-jdbc"

    spark31Implementation("org.apache.spark:spark-hive_2.12:${project.ext.Spark31Version}") {
      exclude group: 'org.apache.avro', module: 'avro'
      exclude group: 'org.apache.arrow'
      exclude group: 'junit'
    }
  }

  tasks.withType(Test) {
    // For vectorized reads
    // Allow unsafe memory access to avoid the costly check arrow does to check if index is within bounds
    systemProperty("arrow.enable_unsafe_memory_access", "true")
    // Disable expensive null check for every get(index) call.
    // Iceberg manages nullability checks itself instead of relying on arrow.
    systemProperty("arrow.enable_null_check_for_get", "false")

    // Vectorized reads need more memory
    maxHeapSize '2560m'
  }

  task testSpark31(type: Test) {
    dependsOn classes
    group = "verification"
    description = "Test against Spark 3.1"
    testClassesDirs = sourceSets.spark31.output.classesDirs
    classpath = sourceSets.spark31.runtimeClasspath + sourceSets.main.output
  }
  check.dependsOn testSpark31
}

project(":iceberg-spark3-extensions") {
  apply plugin: 'java-library'
  apply plugin: 'scala'
  apply plugin: 'antlr'

  sourceSets {
    // Compile test source against Spark 3.1 and main classes compiled against Spark 3.0
    spark31 {
      // Main source is in scala, but test source is only in java
      java.srcDir "$projectDir/src/test/java"
      resources.srcDir "$projectDir/src/test/resources"
      compileClasspath += sourceSets.test.output + sourceSets.main.output
      runtimeClasspath += sourceSets.test.output
    }
  }

  configurations {
    spark31Implementation.extendsFrom testImplementation
    spark31RuntimeOnly.extendsFrom testRuntimeOnly

    /*
     The Gradle Antlr plugin erroneously adds both antlr-build and runtime dependencies to the runtime path. This
     bug https://github.com/gradle/gradle/issues/820 exists because older versions of Antlr do not have separate
     runtime and implementation dependencies and they do not want to break backwards compatibility. So to only end up with
     the runtime dependency on the runtime classpath we remove the dependencies added by the plugin here. Then add
     the runtime dependency back to only the runtime configuration manually.
    */
    implementation {
      extendsFrom = extendsFrom.findAll { it != configurations.antlr }
    }
  }

  dependencies {
    compileOnly "org.scala-lang:scala-library"
    compileOnly project(path: ':iceberg-bundled-guava', configuration: 'shadow')
    compileOnly project(':iceberg-api')
    compileOnly project(':iceberg-core')
    compileOnly project(':iceberg-common')
    compileOnly project(':iceberg-spark')
    compileOnly project(':iceberg-spark3')
    compileOnly project(':iceberg-hive-metastore')
    compileOnly("org.apache.spark:spark-hive_2.12:${project.ext.Spark30Version}") {
      exclude group: 'org.apache.avro', module: 'avro'
      exclude group: 'org.apache.arrow'
    }

    testImplementation project(path: ':iceberg-hive-metastore', configuration: 'testArtifacts')

    testImplementation project(path: ':iceberg-api', configuration: 'testArtifacts')
    testImplementation project(path: ':iceberg-hive-metastore', configuration: 'testArtifacts')
    testImplementation project(path: ':iceberg-spark', configuration: 'testArtifacts')
    testImplementation project(path: ':iceberg-spark3', configuration: 'testArtifacts')

    spark31Implementation("org.apache.spark:spark-hive_2.12:${project.ext.Spark31Version}") {
      exclude group: 'org.apache.avro', module: 'avro'
      exclude group: 'org.apache.arrow'
    }

    // Required because we remove antlr plugin dependencies from the compile configuration, see note above
    // We shade this in Spark3 Runtime to avoid issues with Spark's Antlr Runtime
    runtimeOnly "org.antlr:antlr4-runtime:4.7.1"
    antlr "org.antlr:antlr4:4.7.1"
  }

  generateGrammarSource {
    maxHeapSize = "64m"
    arguments += ['-visitor', '-package', 'org.apache.spark.sql.catalyst.parser.extensions']
  }

  task testSpark31(type: Test) {
    dependsOn classes
    group = "verification"
    description = "Test against Spark 3.1"
    testClassesDirs = sourceSets.spark31.output.classesDirs
    classpath = sourceSets.spark31.runtimeClasspath + sourceSets.main.output
  }
  check.dependsOn testSpark31
}

project(':iceberg-spark3-runtime') {
  apply plugin: 'com.github.johnrengelman.shadow'

  tasks.jar.dependsOn tasks.shadowJar

  sourceSets {
    integration {
      java.srcDir "$projectDir/src/integration/java"
      resources.srcDir "$projectDir/src/integration/resources"
    }
    spark31 {
      java.srcDir "$projectDir/src/integration/java"
      resources.srcDir "$projectDir/src/integration/resources"
      compileClasspath += sourceSets.integration.output
      runtimeClasspath += sourceSets.integration.output
    }
  }

  configurations {
    implementation {
      exclude group: 'org.apache.spark'
      // included in Spark
      exclude group: 'org.slf4j'
      exclude group: 'org.apache.commons'
      exclude group: 'commons-pool'
      exclude group: 'commons-codec'
      exclude group: 'org.xerial.snappy'
      exclude group: 'javax.xml.bind'
      exclude group: 'javax.annotation'
      exclude group: 'com.github.luben'
      exclude group: 'com.ibm.icu'
      exclude group: 'org.glassfish'
      exclude group: 'org.abego.treelayout'
      exclude group: 'org.antlr', module: 'ST4'
      exclude group: 'org.antlr', module: 'antlr4'
    }
    spark31Implementation.extendsFrom integrationImplementation
    spark31CompileOnly.extendsFrom integrationCompileOnly
  }

  dependencies {
    api project(':iceberg-api')
    implementation project(':iceberg-spark3')
    implementation project(':iceberg-spark3-extensions')
    implementation project(':iceberg-aws')
    implementation project(':iceberg-aliyun')
    implementation(project(':iceberg-nessie')) {
      exclude group: 'com.google.code.findbugs', module: 'jsr305'
    }

    integrationImplementation "org.apache.spark:spark-hive_2.12:${project.ext.Spark30Version}"
    integrationImplementation 'org.junit.vintage:junit-vintage-engine'
    integrationImplementation 'org.slf4j:slf4j-simple'
    integrationImplementation project(path: ':iceberg-api', configuration: 'testArtifacts')
    integrationImplementation project(path: ':iceberg-hive-metastore', configuration: 'testArtifacts')
    integrationImplementation project(path: ':iceberg-spark', configuration: 'testArtifacts')
    integrationImplementation project(path: ':iceberg-spark3', configuration: 'testArtifacts')
    integrationImplementation project(path: ':iceberg-spark3-extensions', configuration: 'testArtifacts')
    // Not allowed on our classpath, only the runtime jar is allowed
    integrationCompileOnly project(':iceberg-spark3-extensions')
    integrationCompileOnly project(':iceberg-spark3')
    integrationCompileOnly project(':iceberg-api')

    spark31Implementation "org.apache.spark:spark-hive_2.12:${project.ext.Spark31Version}"
  }

  shadowJar {
    configurations = [project.configurations.runtimeClasspath]

    zip64 true

    // include the LICENSE and NOTICE files for the shaded Jar
    from(projectDir) {
      include 'LICENSE'
      include 'NOTICE'
    }

    // Relocate dependencies to avoid conflicts
    relocate 'com.google', 'org.apache.iceberg.shaded.com.google'
    relocate 'com.fasterxml', 'org.apache.iceberg.shaded.com.fasterxml'
    relocate 'com.github.benmanes', 'org.apache.iceberg.shaded.com.github.benmanes'
    relocate 'org.checkerframework', 'org.apache.iceberg.shaded.org.checkerframework'
    relocate 'org.apache.avro', 'org.apache.iceberg.shaded.org.apache.avro'
    relocate 'avro.shaded', 'org.apache.iceberg.shaded.org.apache.avro.shaded'
    relocate 'com.thoughtworks.paranamer', 'org.apache.iceberg.shaded.com.thoughtworks.paranamer'
    relocate 'org.apache.parquet', 'org.apache.iceberg.shaded.org.apache.parquet'
    relocate 'shaded.parquet', 'org.apache.iceberg.shaded.org.apache.parquet.shaded'
    relocate 'org.apache.orc', 'org.apache.iceberg.shaded.org.apache.orc'
    relocate 'io.airlift', 'org.apache.iceberg.shaded.io.airlift'
    // relocate Arrow and related deps to shade Iceberg specific version
    relocate 'io.netty.buffer', 'org.apache.iceberg.shaded.io.netty.buffer'
    relocate 'org.apache.arrow', 'org.apache.iceberg.shaded.org.apache.arrow'
    relocate 'com.carrotsearch', 'org.apache.iceberg.shaded.com.carrotsearch'
    relocate 'org.threeten.extra', 'org.apache.iceberg.shaded.org.threeten.extra'
    // relocate Antlr runtime and related deps to shade Iceberg specific version
    relocate 'org.antlr.v4', 'org.apache.iceberg.shaded.org.antlr.v4'

    classifier null
  }

  task integrationTest(type: Test) {
    description = "Test Spark3 Runtime Jar against Spark 3.0"
    group = "verification"
    testClassesDirs = sourceSets.integration.output.classesDirs
    classpath = sourceSets.integration.runtimeClasspath + files(shadowJar.archiveFile.get().asFile.path)
    inputs.file(shadowJar.archiveFile.get().asFile.path)
  }
  integrationTest.dependsOn shadowJar

  task spark31IntegrationTest(type: Test) {
    dependsOn classes
    description = "Test Spark3 Runtime Jar against Spark 3.1"
    group = "verification"
    testClassesDirs = sourceSets.spark31.output.classesDirs
    classpath = sourceSets.spark31.runtimeClasspath + files(shadowJar.archiveFile.get().asFile.path)
  }
  spark31IntegrationTest.dependsOn shadowJar

  check.dependsOn integrationTest, spark31IntegrationTest

  jar {
    enabled = false
  }
}

project(':iceberg-pig') {
  dependencies {
    implementation project(path: ':iceberg-bundled-guava', configuration: 'shadow')
    api project(':iceberg-api')
    implementation project(':iceberg-common')
    implementation project(':iceberg-core')
    implementation project(':iceberg-parquet')

    implementation("org.apache.parquet:parquet-avro") {
      exclude group: 'org.apache.avro', module: 'avro'
      // already shaded by Parquet
      exclude group: 'it.unimi.dsi'
      exclude group: 'org.codehaus.jackson'
    }

    compileOnly("org.apache.pig:pig") {
      exclude group: "junit", module: "junit"
    }
    compileOnly("org.apache.hadoop:hadoop-mapreduce-client-core")
    compileOnly("org.apache.hadoop:hadoop-client") {
      exclude group: 'org.apache.avro', module: 'avro'
    }

    testImplementation("org.apache.hadoop:hadoop-minicluster") {
      exclude group: 'org.apache.avro', module: 'avro'
    }
  }
}

project(':iceberg-nessie') {
  test {
    useJUnitPlatform()
  }

  dependencies {
    api project(':iceberg-api')
    implementation project(':iceberg-core')
    implementation project(path: ':iceberg-bundled-guava', configuration: 'shadow')
    implementation "org.projectnessie:nessie-client"

    testImplementation "org.projectnessie:nessie-jaxrs-testextension"
    // Need to "pull in" el-api explicitly :(
    testImplementation "jakarta.el:jakarta.el-api"

    compileOnly "org.apache.hadoop:hadoop-common"

    testImplementation project(path: ':iceberg-api', configuration: 'testArtifacts')
  }
}

@Memoized
boolean isVersionFileExists() {
  return file('version.txt').exists()
}

@Memoized
String getVersionFromFile() {
  return file('version.txt').text.trim()
}

String getProjectVersion() {
  if (isVersionFileExists()) {
    return getVersionFromFile()
  }

  try {
    return gitVersion()
  } catch (NullPointerException e) {
    throw new Exception("Neither version.txt nor git version exists")
  }
}

String getJavadocVersion() {
  if (isVersionFileExists()) {
    return getVersionFromFile()
  }

  try {
    // use the branch name in place of version in Javadoc
    return versionDetails().branchName
  } catch (NullPointerException e) {
    throw new Exception("Neither version.txt nor git version exists")
  }
}

apply from: 'jmh.gradle'
apply from: 'baseline.gradle'
apply from: 'deploy.gradle'
apply from: 'tasks.gradle'
<|MERGE_RESOLUTION|>--- conflicted
+++ resolved
@@ -283,18 +283,12 @@
     implementation project(path: ':iceberg-bundled-guava', configuration: 'shadow')
     api project(':iceberg-api')
     implementation project(':iceberg-common')
-<<<<<<< HEAD
     implementation project(':iceberg-core')
-
-    compileOnly 'com.aliyun.oss:aliyun-sdk-oss'
-
-=======
 
     compileOnly 'com.aliyun.oss:aliyun-sdk-oss'
     compileOnly 'javax.xml.bind:jaxb-api'
     compileOnly 'javax.activation:activation'
     compileOnly 'org.glassfish.jaxb:jaxb-runtime'
->>>>>>> dbfa71e3
     compileOnly("org.apache.hadoop:hadoop-common") {
       exclude group: 'org.apache.avro', module: 'avro'
       exclude group: 'org.slf4j', module: 'slf4j-log4j12'
@@ -302,11 +296,8 @@
       exclude group: 'com.google.code.gson', module: 'gson'
     }
 
-<<<<<<< HEAD
-    testImplementation 'com.fasterxml.jackson.dataformat:jackson-dataformat-xml:2.9.9'
-=======
+
     testImplementation 'com.fasterxml.jackson.dataformat:jackson-dataformat-xml'
->>>>>>> dbfa71e3
     testImplementation 'org.springframework:spring-web'
     testImplementation('org.springframework.boot:spring-boot-starter-jetty') {
       exclude module: 'logback-classic'
@@ -317,10 +308,6 @@
       exclude module: 'logback-classic'
       exclude module: 'spring-boot-starter-logging'
     }
-<<<<<<< HEAD
-    testImplementation project(path: ':iceberg-api', configuration: 'testArtifacts')
-=======
->>>>>>> dbfa71e3
   }
 }
 
