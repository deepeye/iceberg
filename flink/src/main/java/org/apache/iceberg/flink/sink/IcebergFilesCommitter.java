/*
 * Licensed to the Apache Software Foundation (ASF) under one
 * or more contributor license agreements.  See the NOTICE file
 * distributed with this work for additional information
 * regarding copyright ownership.  The ASF licenses this file
 * to you under the Apache License, Version 2.0 (the
 * "License"); you may not use this file except in compliance
 * with the License.  You may obtain a copy of the License at
 *
 *   http://www.apache.org/licenses/LICENSE-2.0
 *
 * Unless required by applicable law or agreed to in writing,
 * software distributed under the License is distributed on an
 * "AS IS" BASIS, WITHOUT WARRANTIES OR CONDITIONS OF ANY
 * KIND, either express or implied.  See the License for the
 * specific language governing permissions and limitations
 * under the License.
 */

package org.apache.iceberg.flink.sink;

import java.io.IOException;
import java.util.Arrays;
import java.util.Comparator;
import java.util.List;
import java.util.Map;
import java.util.NavigableMap;
import java.util.SortedMap;
import org.apache.flink.api.common.state.ListState;
import org.apache.flink.api.common.state.ListStateDescriptor;
import org.apache.flink.api.common.typeinfo.BasicTypeInfo;
import org.apache.flink.api.common.typeinfo.PrimitiveArrayTypeInfo;
import org.apache.flink.core.io.SimpleVersionedSerialization;
import org.apache.flink.runtime.state.StateInitializationContext;
import org.apache.flink.runtime.state.StateSnapshotContext;
import org.apache.flink.streaming.api.operators.AbstractStreamOperator;
import org.apache.flink.streaming.api.operators.BoundedOneInput;
import org.apache.flink.streaming.api.operators.OneInputStreamOperator;
import org.apache.flink.streaming.runtime.streamrecord.StreamRecord;
import org.apache.flink.table.runtime.typeutils.SortedMapTypeInfo;
import org.apache.iceberg.AppendFiles;
import org.apache.iceberg.ManifestFile;
import org.apache.iceberg.ReplacePartitions;
import org.apache.iceberg.RowDelta;
import org.apache.iceberg.Snapshot;
import org.apache.iceberg.SnapshotUpdate;
import org.apache.iceberg.Table;
import org.apache.iceberg.flink.TableLoader;
import org.apache.iceberg.io.WriteResult;
import org.apache.iceberg.relocated.com.google.common.base.MoreObjects;
import org.apache.iceberg.relocated.com.google.common.base.Preconditions;
import org.apache.iceberg.relocated.com.google.common.base.Strings;
import org.apache.iceberg.relocated.com.google.common.collect.Lists;
import org.apache.iceberg.relocated.com.google.common.collect.Maps;
import org.apache.iceberg.types.Comparators;
import org.apache.iceberg.types.Types;
import org.apache.iceberg.util.PropertyUtil;
import org.slf4j.Logger;
import org.slf4j.LoggerFactory;

class IcebergFilesCommitter extends AbstractStreamOperator<Void>
    implements OneInputStreamOperator<WriteResult, Void>, BoundedOneInput {

  private static final long serialVersionUID = 1L;
  private static final long INITIAL_CHECKPOINT_ID = -1L;
  private static final byte[] EMPTY_MANIFEST_DATA = new byte[0];

  private static final Logger LOG = LoggerFactory.getLogger(IcebergFilesCommitter.class);
  private static final String FLINK_JOB_ID = "flink.job-id";

  // The max checkpoint id we've committed to iceberg table. As the flink's checkpoint is always increasing, so we could
  // correctly commit all the data files whose checkpoint id is greater than the max committed one to iceberg table, for
  // avoiding committing the same data files twice. This id will be attached to iceberg's meta when committing the
  // iceberg transaction.
  private static final String MAX_COMMITTED_CHECKPOINT_ID = "flink.max-committed-checkpoint-id";
  static final String MAX_CONTINUOUS_EMPTY_COMMITS = "flink.max-continuous-empty-commits";

  // TableLoader to load iceberg table lazily.
  private final TableLoader tableLoader;
  private final boolean replacePartitions;

  // A sorted map to maintain the completed data files for each pending checkpointId (which have not been committed
  // to iceberg table). We need a sorted map here because there's possible that few checkpoints snapshot failed, for
  // example: the 1st checkpoint have 2 data files <1, <file0, file1>>, the 2st checkpoint have 1 data files
  // <2, <file3>>. Snapshot for checkpoint#1 interrupted because of network/disk failure etc, while we don't expect
  // any data loss in iceberg table. So we keep the finished files <1, <file0, file1>> in memory and retry to commit
  // iceberg table when the next checkpoint happen.
  private final NavigableMap<Long, byte[]> dataFilesPerCheckpoint = Maps.newTreeMap();

  // The completed files cache for current checkpoint. Once the snapshot barrier received, it will be flushed to the
  // 'dataFilesPerCheckpoint'.
  private final List<WriteResult> writeResultsOfCurrentCkpt = Lists.newArrayList();

  // It will have an unique identifier for one job.
  private transient String flinkJobId;
  private transient Table table;
  private transient ManifestOutputFileFactory manifestOutputFileFactory;
  private transient long maxCommittedCheckpointId;
  private transient int continuousEmptyCheckpoints;
  private transient int maxContinuousEmptyCommits;
  // There're two cases that we restore from flink checkpoints: the first case is restoring from snapshot created by the
  // same flink job; another case is restoring from snapshot created by another different job. For the second case, we
  // need to maintain the old flink job's id in flink state backend to find the max-committed-checkpoint-id when
  // traversing iceberg table's snapshots.
  private static final ListStateDescriptor<String> JOB_ID_DESCRIPTOR = new ListStateDescriptor<>(
      "iceberg-flink-job-id", BasicTypeInfo.STRING_TYPE_INFO);
  private transient ListState<String> jobIdState;
  // All pending checkpoints states for this function.
  private static final ListStateDescriptor<SortedMap<Long, byte[]>> STATE_DESCRIPTOR = buildStateDescriptor();
  private transient ListState<SortedMap<Long, byte[]>> checkpointsState;

  IcebergFilesCommitter(TableLoader tableLoader, boolean replacePartitions) {
    this.tableLoader = tableLoader;
    this.replacePartitions = replacePartitions;
  }

  @Override
  public void initializeState(StateInitializationContext context) throws Exception {
    super.initializeState(context);
    this.flinkJobId = getContainingTask().getEnvironment().getJobID().toString();

    // Open the table loader and load the table.
    this.tableLoader.open();
    this.table = tableLoader.loadTable();

    maxContinuousEmptyCommits = PropertyUtil.propertyAsInt(table.properties(), MAX_CONTINUOUS_EMPTY_COMMITS, 10);
    Preconditions.checkArgument(maxContinuousEmptyCommits > 0,
        MAX_CONTINUOUS_EMPTY_COMMITS + " must be positive");

    int subTaskId = getRuntimeContext().getIndexOfThisSubtask();
    int attemptId = getRuntimeContext().getAttemptNumber();
    this.manifestOutputFileFactory = FlinkManifestUtil.createOutputFileFactory(table, flinkJobId, subTaskId, attemptId);
    this.maxCommittedCheckpointId = INITIAL_CHECKPOINT_ID;

    this.checkpointsState = context.getOperatorStateStore().getListState(STATE_DESCRIPTOR);
    this.jobIdState = context.getOperatorStateStore().getListState(JOB_ID_DESCRIPTOR);
    if (context.isRestored()) {
      String restoredFlinkJobId = jobIdState.get().iterator().next();
      Preconditions.checkState(!Strings.isNullOrEmpty(restoredFlinkJobId),
          "Flink job id parsed from checkpoint snapshot shouldn't be null or empty");

      // Since flink's checkpoint id will start from the max-committed-checkpoint-id + 1 in the new flink job even if
      // it's restored from a snapshot created by another different flink job, so it's safe to assign the max committed
      // checkpoint id from restored flink job to the current flink job.
      this.maxCommittedCheckpointId = getMaxCommittedCheckpointId(table, restoredFlinkJobId);

      NavigableMap<Long, byte[]> uncommittedDataFiles = Maps
          .newTreeMap(checkpointsState.get().iterator().next())
          .tailMap(maxCommittedCheckpointId, false);
      if (!uncommittedDataFiles.isEmpty()) {
        // Committed all uncommitted data files from the old flink job to iceberg table.
        long maxUncommittedCheckpointId = uncommittedDataFiles.lastKey();
        commitUpToCheckpoint(uncommittedDataFiles, restoredFlinkJobId, maxUncommittedCheckpointId);
      }
    }
  }

  @Override
  public void snapshotState(StateSnapshotContext context) throws Exception {
    super.snapshotState(context);
    long checkpointId = context.getCheckpointId();
    LOG.info("Start to flush snapshot state to state backend, table: {}, checkpointId: {}", table, checkpointId);

    // Update the checkpoint state.
    dataFilesPerCheckpoint.put(checkpointId, writeToManifest(checkpointId));
    // Reset the snapshot state to the latest state.
    checkpointsState.clear();
    checkpointsState.add(dataFilesPerCheckpoint);

    jobIdState.clear();
    jobIdState.add(flinkJobId);

    // Clear the local buffer for current checkpoint.
    writeResultsOfCurrentCkpt.clear();
  }

  @Override
  public void notifyCheckpointComplete(long checkpointId) throws Exception {
    super.notifyCheckpointComplete(checkpointId);
    // It's possible that we have the following events:
    //   1. snapshotState(ckpId);
    //   2. snapshotState(ckpId+1);
    //   3. notifyCheckpointComplete(ckpId+1);
    //   4. notifyCheckpointComplete(ckpId);
    // For step#4, we don't need to commit iceberg table again because in step#3 we've committed all the files,
    // Besides, we need to maintain the max-committed-checkpoint-id to be increasing.
    if (checkpointId > maxCommittedCheckpointId) {
      commitUpToCheckpoint(dataFilesPerCheckpoint, flinkJobId, checkpointId);
      this.maxCommittedCheckpointId = checkpointId;
    }
  }

  private void commitUpToCheckpoint(NavigableMap<Long, byte[]> deltaManifestsMap,
                                    String newFlinkJobId,
                                    long checkpointId) throws IOException {
    NavigableMap<Long, byte[]> pendingMap = deltaManifestsMap.headMap(checkpointId, true);
    List<ManifestFile> manifests = Lists.newArrayList();
    NavigableMap<Long, WriteResult> pendingResults = Maps.newTreeMap();
    for (Map.Entry<Long, byte[]> e : pendingMap.entrySet()) {
      if (Arrays.equals(EMPTY_MANIFEST_DATA, e.getValue())) {
        // Skip the empty flink manifest.
        continue;
      }

      DeltaManifests deltaManifests = SimpleVersionedSerialization
          .readVersionAndDeSerialize(DeltaManifestsSerializer.INSTANCE, e.getValue());
      pendingResults.put(e.getKey(), FlinkManifestUtil.readCompletedFiles(deltaManifests, table.io()));
      manifests.addAll(deltaManifests.manifests());
    }

    int totalFiles = pendingResults.values().stream()
        .mapToInt(r -> r.dataFiles().length + r.deleteFiles().length).sum();
    continuousEmptyCheckpoints = totalFiles == 0 ? continuousEmptyCheckpoints + 1 : 0;
    if (totalFiles != 0 || continuousEmptyCheckpoints % maxContinuousEmptyCommits == 0) {
      if (replacePartitions) {
        replacePartitions(pendingResults, newFlinkJobId, checkpointId);
      } else {
        commitDeltaTxn(pendingResults, newFlinkJobId, checkpointId);
      }
      continuousEmptyCheckpoints = 0;
    }
    pendingMap.clear();

    // Delete the committed manifests.
    for (ManifestFile manifest : manifests) {
      try {
        table.io().deleteFile(manifest.path());
      } catch (Exception e) {
        // The flink manifests cleaning failure shouldn't abort the completed checkpoint.
        String details = MoreObjects.toStringHelper(this)
            .add("flinkJobId", newFlinkJobId)
            .add("checkpointId", checkpointId)
            .add("manifestPath", manifest.path())
            .toString();
        LOG.warn("The iceberg transaction has been committed, but we failed to clean the temporary flink manifests: {}",
            details, e);
      }
    }
  }

  private void replacePartitions(NavigableMap<Long, WriteResult> pendingResults, String newFlinkJobId,
                                 long checkpointId) {
    // Partition overwrite does not support delete files.
    int deleteFilesNum = pendingResults.values().stream().mapToInt(r -> r.deleteFiles().length).sum();
    Preconditions.checkState(deleteFilesNum == 0, "Cannot overwrite partitions with delete files.");

    // Commit the overwrite transaction.
    ReplacePartitions dynamicOverwrite = table.newReplacePartitions();

    int numFiles = 0;
    for (WriteResult result : pendingResults.values()) {
      Preconditions.checkState(result.referencedDataFiles().length == 0, "Should have no referenced data files.");

      numFiles += result.dataFiles().length;
      Arrays.stream(result.dataFiles()).forEach(dynamicOverwrite::addFile);
    }

    commitOperation(dynamicOverwrite, numFiles, 0, "dynamic partition overwrite", newFlinkJobId, checkpointId);
  }

  private void commitDeltaTxn(NavigableMap<Long, WriteResult> pendingResults, String newFlinkJobId, long checkpointId) {
    int deleteFilesNum = pendingResults.values().stream().mapToInt(r -> r.deleteFiles().length).sum();

    if (deleteFilesNum == 0) {
      // To be compatible with iceberg format V1.
      AppendFiles appendFiles = table.newAppend();

      int numFiles = 0;
      for (WriteResult result : pendingResults.values()) {
        Preconditions.checkState(result.referencedDataFiles().length == 0, "Should have no referenced data files.");

        numFiles += result.dataFiles().length;
        Arrays.stream(result.dataFiles()).forEach(appendFiles::appendFile);
      }

      commitOperation(appendFiles, numFiles, 0, "append", newFlinkJobId, checkpointId);
    } else {
      // To be compatible with iceberg format V2.
      for (Map.Entry<Long, WriteResult> e : pendingResults.entrySet()) {
        // We don't commit the merged result into a single transaction because for the sequential transaction txn1 and
        // txn2, the equality-delete files of txn2 are required to be applied to data files from txn1. Committing the
        // merged one will lead to the incorrect delete semantic.
        WriteResult result = e.getValue();

<<<<<<< HEAD
        // row delta validations are not needed for streaming changes that write equality deletes. Equality deletes
=======
        // Row delta validations are not needed for streaming changes that write equality deletes. Equality deletes
>>>>>>> 81fba701
        // are applied to data in all previous sequence numbers, so retries may push deletes further in the future,
        // but do not affect correctness. Position deletes committed to the table in this path are used only to delete
        // rows from data files that are being added in this commit. There is no way for data files added along with
        // the delete files to be concurrently removed, so there is no need to validate the files referenced by the
        // position delete files that are being committed.
        RowDelta rowDelta = table.newRowDelta();

        int numDataFiles = result.dataFiles().length;
        Arrays.stream(result.dataFiles()).forEach(rowDelta::addRows);

        int numDeleteFiles = result.deleteFiles().length;
        Arrays.stream(result.deleteFiles()).forEach(rowDelta::addDeletes);

        commitOperation(rowDelta, numDataFiles, numDeleteFiles, "rowDelta", newFlinkJobId, e.getKey());
      }
    }
  }

  private void commitOperation(SnapshotUpdate<?> operation, int numDataFiles, int numDeleteFiles, String description,
                               String newFlinkJobId, long checkpointId) {
    LOG.info("Committing {} with {} data files and {} delete files to table {}", description, numDataFiles,
        numDeleteFiles, table);
    operation.set(MAX_COMMITTED_CHECKPOINT_ID, Long.toString(checkpointId));
    operation.set(FLINK_JOB_ID, newFlinkJobId);

    long start = System.currentTimeMillis();
    operation.commit(); // abort is automatically called if this fails.
    long duration = System.currentTimeMillis() - start;
    LOG.info("Committed in {} ms", duration);
  }

  @Override
  public void processElement(StreamRecord<WriteResult> element) {
    this.writeResultsOfCurrentCkpt.add(element.getValue());
  }

  @Override
  public void endInput() throws IOException {
    // Flush the buffered data files into 'dataFilesPerCheckpoint' firstly.
    long currentCheckpointId = Long.MAX_VALUE;
    dataFilesPerCheckpoint.put(currentCheckpointId, writeToManifest(currentCheckpointId));
    writeResultsOfCurrentCkpt.clear();

    commitUpToCheckpoint(dataFilesPerCheckpoint, flinkJobId, currentCheckpointId);
  }

  /**
   * Write all the complete data files to a newly created manifest file and return the manifest's avro serialized bytes.
   */
  private byte[] writeToManifest(long checkpointId) throws IOException {
    if (writeResultsOfCurrentCkpt.isEmpty()) {
      return EMPTY_MANIFEST_DATA;
    }

    WriteResult result = WriteResult.builder().addAll(writeResultsOfCurrentCkpt).build();
    DeltaManifests deltaManifests = FlinkManifestUtil.writeCompletedFiles(result,
        () -> manifestOutputFileFactory.create(checkpointId), table.spec());

    return SimpleVersionedSerialization.writeVersionAndSerialize(DeltaManifestsSerializer.INSTANCE, deltaManifests);
  }

  @Override
  public void dispose() throws Exception {
    if (tableLoader != null) {
      tableLoader.close();
    }
  }

  private static ListStateDescriptor<SortedMap<Long, byte[]>> buildStateDescriptor() {
    Comparator<Long> longComparator = Comparators.forType(Types.LongType.get());
    // Construct a SortedMapTypeInfo.
    SortedMapTypeInfo<Long, byte[]> sortedMapTypeInfo = new SortedMapTypeInfo<>(
        BasicTypeInfo.LONG_TYPE_INFO, PrimitiveArrayTypeInfo.BYTE_PRIMITIVE_ARRAY_TYPE_INFO, longComparator
    );
    return new ListStateDescriptor<>("iceberg-files-committer-state", sortedMapTypeInfo);
  }

  static long getMaxCommittedCheckpointId(Table table, String flinkJobId) {
    Snapshot snapshot = table.currentSnapshot();
    long lastCommittedCheckpointId = INITIAL_CHECKPOINT_ID;

    while (snapshot != null) {
      Map<String, String> summary = snapshot.summary();
      String snapshotFlinkJobId = summary.get(FLINK_JOB_ID);
      if (flinkJobId.equals(snapshotFlinkJobId)) {
        String value = summary.get(MAX_COMMITTED_CHECKPOINT_ID);
        if (value != null) {
          lastCommittedCheckpointId = Long.parseLong(value);
          break;
        }
      }
      Long parentSnapshotId = snapshot.parentId();
      snapshot = parentSnapshotId != null ? table.snapshot(parentSnapshotId) : null;
    }

    return lastCommittedCheckpointId;
  }
}<|MERGE_RESOLUTION|>--- conflicted
+++ resolved
@@ -282,11 +282,7 @@
         // merged one will lead to the incorrect delete semantic.
         WriteResult result = e.getValue();
 
-<<<<<<< HEAD
-        // row delta validations are not needed for streaming changes that write equality deletes. Equality deletes
-=======
         // Row delta validations are not needed for streaming changes that write equality deletes. Equality deletes
->>>>>>> 81fba701
         // are applied to data in all previous sequence numbers, so retries may push deletes further in the future,
         // but do not affect correctness. Position deletes committed to the table in this path are used only to delete
         // rows from data files that are being added in this commit. There is no way for data files added along with
